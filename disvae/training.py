--- conflicted
+++ resolved
@@ -118,12 +118,7 @@
 
             if wandb_log:
                 metrics, losses = {}, {}
-<<<<<<< HEAD
-                if epoch % max(round(epochs/self.metrics_freq), 10) == 0 and abs(epoch-epochs) >= 5:
-
-=======
                 if epoch % max(round(epochs/abs(self.metrics_freq)), 10) == 0 and abs(epoch-epochs) >= 5 and (epoch != 0 if self.metrics_freq < 0 else True):
->>>>>>> f3ba1f33
                     metrics = train_evaluator.compute_metrics(data_loader, dataset=self.dset_name)
 
                 losses = train_evaluator.compute_losses(data_loader)
