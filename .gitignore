# directories
log*
venv*/
data/
results/*
notebooks/
old*
trained_models/
imgs/*
.idea/
experiments/
.vscode/
*backup*/
archive*
<<<<<<< HEAD
=======
log*
>>>>>>> 51c09fc1

# Byte-compiled / optimized / DLL files
*.egg-info
*pyc
__pycache__/
*.py[cod]
*.egg*
.ipynb_checkpoints/
.DS_Store

# files
.gitignore

# extensions
*.pyc
*.log
*.sh
*.tar
*.zip
*.tar
*.sublime*
*.swp

# placeholders to keep directories
!.keep<|MERGE_RESOLUTION|>--- conflicted
+++ resolved
@@ -1,5 +1,4 @@
 # directories
-log*
 venv*/
 data/
 results/*
@@ -12,10 +11,7 @@
 .vscode/
 *backup*/
 archive*
-<<<<<<< HEAD
-=======
 log*
->>>>>>> 51c09fc1
 
 # Byte-compiled / optimized / DLL files
 *.egg-info
