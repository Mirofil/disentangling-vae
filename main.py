--- conflicted
+++ resolved
@@ -286,11 +286,7 @@
                           save_dir=exp_dir,
                           is_progress_bar=not args.no_progress_bar,
                           gif_visualizer=gif_visualizer,
-<<<<<<< HEAD
-                          metrics_freq=9 if args.dataset in ['dsprites'] else 50,
-=======
                           metrics_freq= args.metrics_freq,
->>>>>>> f3ba1f33
                           seed=args.seed,
                           steps = args.train_steps,
                           dset_name=args.dataset,
@@ -303,7 +299,6 @@
                 wandb_log = args.wandb_log)
 
         latents_plots, traversal_plots, cluster_score = {}, {}, {}
-<<<<<<< HEAD
         try: 
             latents_plots, latent_data, dim_reduction_models = latent_viz(model, train_loader, args.dataset, raw_dataset=raw_dataset, steps=100, device=device)
             
@@ -342,10 +337,11 @@
                     fname, plot = viz.reconstruct(samples, size=size)
                     builtin_plots["reconstruct"] = plot
                 elif plot_type == 'traversals':
-                    fname, plot =viz.traversals(data=samples[0:1, ...] if args.is_posterior else None,
-                                n_per_latent=args.n_cols,
-                                n_latents=args.n_rows,
-                                is_reorder_latents=True)
+                    fname, plot = viz.reconstruct_traverse(samples,
+                                        is_posterior=True,
+                                        n_latents=args.n_rows,
+                                        n_per_latent=args.n_cols,
+                                        is_show_text=True)
                     builtin_plots["traversals"] = plot
                 elif plot_type == "reconstruct-traverse":
                     fname, plot = viz.reconstruct_traverse(samples,
@@ -364,75 +360,6 @@
             converted_imgs = {}
             for k, img in builtin_plots.items():
                 print(f"Converting {k}")
-=======
-        latents_plots, latent_data, dim_reduction_models = latent_viz(model, train_loader, args.dataset, raw_dataset=raw_dataset, steps=100, device=device)
-        
-
-        model_dir = os.path.join(RES_DIR, new_path)
-        viz = Visualizer(model=model,
-                    model_dir=model_dir,
-                    dataset=args.dataset,
-                    max_traversal=args.max_traversal,
-                    loss_of_interest='kl_loss_',
-                    upsample_factor=1)
-
-        traversal_plots = {}
-        base_datum = next(iter(train_loader))[0][0].unsqueeze(dim=0)
-        for model_name, model in dim_reduction_models.items():
-            traversal_plots[model_name] = viz.latents_traversal_plot(model, data=base_datum, n_per_latent=50)
-
-        # Original plots from the repo
-        size = (args.n_rows, args.n_cols)
-        # same samples for all plots: sample max then take first `x`data  for all plots
-        num_samples = args.n_cols * args.n_rows
-        samples = get_samples(args.dataset, num_samples, idcs=args.idcs)
-
-        if "all" in args.plots:
-            args.plots = [p for p in PLOT_TYPES if p != "all"]
-        builtin_plots = {}
-        plot_fnames = []
-        for plot_type in args.plots:
-            if plot_type == 'generate-samples':
-                fname, plot = viz.generate_samples(size=size)
-                builtin_plots["generate-samples"] = plot
-            elif plot_type == 'data-samples':
-                fname, plot = viz.data_samples(samples, size=size)
-                builtin_plots["data-samples"] = plot
-            elif plot_type == "reconstruct":
-                fname, plot = viz.reconstruct(samples, size=size)
-                builtin_plots["reconstruct"] = plot
-            elif plot_type == 'traversals':
-                fname, plot =viz.traversals(data=samples[0:1, ...],
-                            n_per_latent=args.n_cols,
-                            n_latents=args.n_rows,
-                            is_reorder_latents=True)
-                builtin_plots["traversals"] = plot
-            elif plot_type == "reconstruct-traverse":
-                fname, plot = viz.reconstruct_traverse(samples,
-                                        is_posterior=True,
-                                        n_latents=args.n_rows,
-                                        n_per_latent=args.n_cols,
-                                        is_show_text=True)
-                builtin_plots["reconstruct-traverse"] = plot
-            elif plot_type == "gif-traversals":
-                fname, plot = viz.gif_traversals(samples[:args.n_cols, ...], n_latents=args.n_rows)
-                builtin_plots["gif-traversals"] = plot
-            else:
-                raise ValueError("Unkown plot_type={}".format(plot_type))
-            plot_fnames.append(fname)
-
-        converted_imgs = {}
-        for k, img in builtin_plots.items():
-            print(f"Converting {k}")
-            try:
-                converted_imgs[k] = wandb.Image(img)
-            except:
-                print(f"Failed to convert {k}")
-
-        if args.wandb_log:
-            wandb.log({"latents":latents_plots, "latent_traversal":traversal_plots, "cluster_metric":cluster_score, "builtin_plots":converted_imgs})
-            for fname in plot_fnames:
->>>>>>> f3ba1f33
                 try:
                     converted_imgs[k] = wandb.Image(img)
                 except:
