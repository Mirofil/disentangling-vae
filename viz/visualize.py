import numpy as np
from math import ceil, floor

import os

from PIL import Image
import torch
from scipy import stats
from torch.autograd import Variable
from torchvision.utils import make_grid, save_image

from utils.datasets import get_background
from viz.latent_traversals import LatentTraverser
from viz.viz_helpers import (reorder_img, read_loss_from_file, add_labels,
                             upsample, make_grid_img)



TRAIN_FILE = "train_losses.log"
DECIMAL_POINTS = 3


class Visualizer():
    def __init__(self, model, dataset, model_dir=None, save_images=True,
                 loss_of_interest='kl_loss_', display_loss_per_dim=True):
        """
        Visualizer is used to generate images of samples, reconstructions,
        latent traversals and so on of the trained model.

        Parameters
        ----------
        model : disvae.vae.VAE

        model_dir : str
            The directory that the model is saved to.

        save_images : bool
            Whether to save images or return a tensor.

        dataset : str
            Name of the dataset.

        loss_of_interest : str
            The loss type (as saved in the log file) to order the latent dimensions by and display (optionally)

        display_loss_per_dim : bool
            if the loss should be included as text next to the corresponding latent dimension images.
        """
        self.model = model
        self.device = next(self.model.parameters()).device
        self.latent_traverser = LatentTraverser(self.model.latent_dim)
        self.save_images = save_images
        self.model_dir = model_dir
        self.dataset = dataset
        self.loss_of_interest = loss_of_interest

    def tensor_gray_scale_to_color(self, input_tensor):
<<<<<<< HEAD
        """
        Takes a gray scale input tensor and converts it to a color tensor from black to white

        Parameters
        ----------
        input_tensor : input dim of [:,1,:,:]

        """
=======
        # input_tensor, consists of gray_scale values and has dimension: latent dim, gray_scale value, x_position, y_position
>>>>>>> 45f65d1f

        size_output = list(input_tensor.size())
        size_output[1] = 3

        black_rgb = [0,0,0]
        white_rgb = [1,1,1]
        min_color = black_rgb # the color that the lowest gray scale value has 
        max_color = white_rgb # the color that the highest gray scale color has
        output = torch.zeros(size_output)
        for latent_dim in range(size_output[0]):
            for y_posn in range(size_output[2]):
                for x_posn in range(size_output[3]):
                    scale_id = input_tensor[latent_dim, 0, x_posn, y_posn]
                    output[latent_dim, 0, x_posn, y_posn] = min_color[0] + (max_color[0]-min_color[0])*scale_id
                    output[latent_dim, 1, x_posn, y_posn] = min_color[1] + (max_color[1]-min_color[1])*scale_id
                    output[latent_dim, 2, x_posn, y_posn] = min_color[2] + (max_color[2]-min_color[2])*scale_id
        return output

<<<<<<< HEAD
    def reconstruct_and_traverse(self, reconstruction_data, latent_sweep_data,
                                  latent_order=None, file_name='show-disentanglement.png',
                                  size=8, sample_latent_space=None, base_directory = '',select_prior=False,show_text=False, nr_rows = 10):
        """
        Creates a figure which consists of random original images and reconstructed images in two rows at the top
        and underneith it the latent traversals.

        Parameters
        ----------
        reconstruction_data : 
            data for the reconstruction

        latent_sweep_data : 
            data for the latent traversals
        
        latent_order : boolean
            if the latent dimension are ordered

        file_name : str
            file name of output image

        size : int
            number of columns

        sample_latent_space : ?
            ?

        base_directory : str
            base directory of images

        select_prior : boolean
            if select prior instead of posterior

        show_text : boolean
            if show KL next to latent traversals and 'orig' and 'recon' next to reconstructions
            
        nr_rows : int
            number of latent traversal rows that are shown

        """
        image_file_name_list = [
            os.path.join(base_directory, 'recon_comp.png')
            ]

        self.reconstruction_comparisons(reconstruction_data, size=(size, 8), exclude_original=False, exclude_recon=False, color_flag = True, file_name=os.path.join(base_directory, 'recon_comp.png'))

        if select_prior == True:
            self.prior_traversal(reorder_latent_dims=True, file_name=os.path.join(base_directory, 'prior_traversal.png',num_increments=size), nr_rows = nr_rows)
            image_file_name_list.append(os.path.join(base_directory, 'prior_traversal.png'))
        else:
            self.traverse_posterior(data = latent_sweep_data, num_increments=size, reorder_latent_dims=True, file_name=os.path.join(base_directory, 'posterior_traversal.png'), nr_rows = nr_rows)
            image_file_name_list.append(os.path.join(base_directory, 'posterior_traversal.png'))
        
        image_random_reconstruction = Image.open(image_file_name_list[0])
        image_traversal = Image.open(image_file_name_list[1])

        width_new_image = image_random_reconstruction.size[0]
        height_new_image = image_random_reconstruction.size[1] + image_traversal.size[1]

        new_image = Image.new("RGB", (width_new_image, height_new_image))
        new_image.paste(image_random_reconstruction, (0,0))
        new_image.paste(image_traversal, (0, image_random_reconstruction.size[1]))

        if show_text == True:
            loss_list = read_loss_from_file(os.path.join(self.model_dir, TRAIN_FILE), loss_to_fetch=self.loss_of_interest)
            new_image = add_labels('KL', new_image, size, sorted(loss_list, reverse=True), self.dataset)

        new_image.save(file_name)

        return new_image

=======
>>>>>>> 45f65d1f
    def show_disentanglement_fig2(self, reconstruction_data, latent_sweep_data, heat_map_data,
                                  latent_order=None, heat_map_size=(32, 32), file_name='show-disentanglement.png',
                                  size=8, sample_latent_space=None, base_directory = '',select_prior=False,show_text=False):
        """ Reproduce Figure 2 from Burgess https://arxiv.org/pdf/1804.03599.pdf
            TODO: STILL TO BE IMPLEMENTED
        """
        image_file_name_list = [
            os.path.join(base_directory, 'recon_comp.png'),
            os.path.join(base_directory, 'heatmap.png'),
            ''
            ]
        # === get reconstruction === #
        self.reconstruction_comparisons(reconstruction_data, size=(9, 8), exclude_original=False, exclude_recon=False, color_flag = True, file_name=os.path.join(base_directory, 'recon_comp.png'))
        self.generate_heat_maps(heat_map_data, reorder=True, heat_map_size=(32, 32),file_name=os.path.join(base_directory, 'heatmap.png'))

        if select_prior == True:
            self.prior_traversal(reorder_latent_dims=True, file_name=os.path.join(base_directory, 'prior_traversal.png'))
            image_file_name_list[2] = os.path.join(base_directory, 'prior_traversal.png')
        else:
            self.traverse_posterior(data = latent_sweep_data, reorder_latent_dims=True, file_name=os.path.join(base_directory, 'posterior_traversal.png'))
            image_file_name_list[2] = os.path.join(base_directory, 'posterior_traversal.png')
        
        image_random_reconstruction = Image.open(image_file_name_list[0])
        image_heat_maps = Image.open(image_file_name_list[1])
        image_traversal = Image.open(image_file_name_list[2])

        width_new_image = image_random_reconstruction.size[0]
        height_new_image = image_random_reconstruction.size[1] + image_traversal.size[1]

        new_image = Image.new("RGB", (width_new_image, height_new_image))
        new_image.paste(image_random_reconstruction, (0,0))
        new_image.paste(image_heat_maps, (image_traversal.size[0],image_random_reconstruction.size[1]))
        new_image.paste(image_traversal, (0, image_random_reconstruction.size[1]))

        if show_text == True:
            loss_list = read_loss_from_file(os.path.join(self.model_dir, TRAIN_FILE), loss_to_fetch=self.loss_of_interest)
            new_image = add_labels('KL', new_image, 8, sorted(loss_list, reverse=True), self.dataset)

        new_image.save(file_name)

        return new_image
        

    def generate_heat_maps(self, data, reorder=False, heat_map_size=(32, 32), file_name='heatmap.png'):
        """
        Generates heat maps of the mean of each latent dimension in the model. The spites are
        assumed to be in order, therefore no information about (x,y) positions is required.

        Parameters
        ----------
        data : torch.Tensor
            Data to be used to generate the heat maps. Shape (N, C, H, W)

        reorder : bool
            If the heat maps should be reordered by descending loss

        heat_map_size : tuple of ints
            Size of grid on which heat map will be plotted.

        filename : String
            The name of the file you want the heat maps to be saved as.
            Note that a suffix of -* will be used to denote the latent dimension number.
        """
        # Plot reconstructions in test mode, i.e. without sampling from latent
        self.model.eval()
        # Pass data through VAE to obtain reconstruction
        with torch.no_grad():
            input_data = data.to(self.device)
            sample = self.model.sample_latent(input_data)

            heat_map_height = heat_map_size[0]
            heat_map_width = heat_map_size[1]
            num_latent_dims = sample.shape[1]

            heat_map_gray_scale = torch.zeros([num_latent_dims, 1, heat_map_height, heat_map_width])
            for latent_dim in range(num_latent_dims):
                for y_posn in range(heat_map_width):
                    for x_posn in range(heat_map_height):
                        heat_map_gray_scale[latent_dim, 0, x_posn, y_posn] = sample[heat_map_width * y_posn + x_posn, latent_dim]
            

            red_rgb = [1,0,0]
            blue_rgb = [0,0,1]
            min_gray = torch.min(heat_map_gray_scale)
            max_gray = torch.max(heat_map_gray_scale)

            heat_map_color = torch.zeros([num_latent_dims, 3, heat_map_height, heat_map_width])
            for latent_dim in range(num_latent_dims):
                for y_posn in range(heat_map_width):
                    for x_posn in range(heat_map_height):
                        # scale_id is between 0 and 1
                        scale_id = (heat_map_gray_scale[latent_dim, 0, x_posn, y_posn]-min_gray)/(max_gray-min_gray)
                        heat_map_color[latent_dim, 0, x_posn, y_posn] = red_rgb[0] + (blue_rgb[0]-red_rgb[0])*scale_id
                        heat_map_color[latent_dim, 1, x_posn, y_posn] = red_rgb[1] + (blue_rgb[1]-red_rgb[1])*scale_id
                        heat_map_color[latent_dim, 2, x_posn, y_posn] = red_rgb[2] + (blue_rgb[2]-red_rgb[2])*scale_id
            heat_map_np = np.array(heat_map_color)
            heat_map_color = torch.tensor(upsample(input_data=heat_map_np, scale_factor=2,colour_flag=True))

            if reorder:
                num_latent_dims = heat_map_color.shape[0]
                heat_map_list = [heat_map_color[i,:,:,:] for i in range(num_latent_dims)]

                loss_list = read_loss_from_file(os.path.join(self.model_dir, TRAIN_FILE), loss_to_fetch=self.loss_of_interest)
                heat_map_color = self.reorder(list_to_reorder=heat_map_list, reorder_by_list=loss_list)

            if self.save_images:
                save_image(heat_map_color.data, filename=file_name, nrow=1, pad_value=(1 - get_background(self.dataset)))

            else:
                return make_grid(heat_map_color.data, nrow=latent_dim, pad_value=(1 - get_background(self.dataset))), heat_map_color

    def traverse_posterior(self, data, num_increments=8, reorder_latent_dims=True,
                           display_loss_per_dim=False, file_name='posterior_traversal.png', nr_rows=10):
        """
        Take 8 sample images, run them through the decoder, obtain the mean latent
        space vector. With this as the initialisation, traverse each dimension one
        by one to observe what each latent dimension encodes.

        Parameters
        ----------
        data : torch.Tensor
            Data to be reconstructed. Shape (N, C, H, W)

        num_increments : int
            Number of incremental steps to take in the traversal

        reorder_latent_dims : bool
            If the latent dimensions should be reordered or not

        display_loss_per_dim : bool
            If the loss should be included as text next to the corresponding latent dimension images.

        filename : string
            Name of file in which results are stored.
        """
        # Plot reconstructions in test mode, i.e. without sampling from latent
        self.model.eval()
        # Pass data through VAE to obtain reconstruction
        with torch.no_grad():
            input_data = data.to(self.device)
            sample = self.model.sample_latent(input_data)
        decoded_samples = self.all_latent_traversals(sample_latent_space=sample, size=num_increments)
        reorder_latent_dims=True
        if reorder_latent_dims:
            # Reshape into the appropriate form
            (num_images, num_channels, image_width, image_height) = decoded_samples.size()
            num_rows = int(num_images / num_increments)
            decoded_samples = torch.reshape(decoded_samples, (num_rows, num_increments, num_channels, image_width, image_height))
            decoded_list = [decoded_samples[i,:,:,:] for i in range(0,list(decoded_samples.size())[0])]

            loss_list = read_loss_from_file(os.path.join(self.model_dir, TRAIN_FILE), loss_to_fetch=self.loss_of_interest)
            decoded_samples = self.reorder(list_to_reorder=decoded_list, reorder_by_list=loss_list)
            decoded_samples = torch.reshape(decoded_samples, (num_images, num_channels, image_width, image_height))

        decoded_samples = decoded_samples[range(num_increments*nr_rows),:,:,:]

        if display_loss_per_dim:
            sorted_loss_list = [
                    round(float(loss_sample), DECIMAL_POINTS) for loss_sample, _ in sorted(zip(loss_list, decoded_samples), reverse=True)
            ]

            traversal_images_with_text = add_labels(
                            label_name='KL',
                            tensor=decoded_samples,
                            num_rows=num_increments,
                            sorted_list=sorted_loss_list,
                            dataset=self.dataset
                        )
            traversal_images_with_text.save(file_name)




        if self.save_images and not display_loss_per_dim:
            save_image(
                tensor=decoded_samples.data,
                filename=file_name,
                nrow=num_increments,
                pad_value=(1 - get_background(self.dataset))
            )
        else:
            return make_grid_img(
                tensor=decoded_samples.data,
                nrow=num_increments,
                pad_value=(1 - get_background(self.dataset))
            )

    def reorder(self, list_to_reorder, reorder_by_list):
        """ Reorder the latent dimensions which are being traversed according to the reorder_by_list parameter.

        Parameters
        ----------
        list_to_reorder : list
            The list to reorder

        reorder_by_list : list
            A list with which to determine the reordering of list_to_reorder
        """

        latent_samples = [
            latent_sample[None,:,:,:] for _, latent_sample in sorted(zip(reorder_by_list, list_to_reorder), reverse=True)
        ]
        return torch.cat(latent_samples, dim=0)

    def visualise_data_set(self, data, size=(8, 8), file_name='visualise_data_set.png'):
        """
        Generates reconstructions of data through the model.

        Parameters
        ----------
        data : torch.Tensor
            Data to be reconstructed. Shape (N, C, H, W)

        size : tuple of ints
            Size of grid on which reconstructions will be plotted. The number
            of rows should be even, so that upper half contains true data and
            bottom half contains reconstructions

        filename : string
            Name of file in which results are stored.
        """
        self.model.eval()
        # Pass data through VAE to obtain reconstruction
        with torch.no_grad():
            input_data = data.to(self.device)

        num_images = size[0]
        originals = input_data.cpu()

        # originals = torch.cat([originals, blank_images])

        if self.save_images:
            save_image(input_data.data,
                       filename=file_name,
                       nrow=size[0],
                       pad_value=(1 - get_background(self.dataset)))
        else:
            return comparison
            

    def reconstruction_comparisons(self, data, size=(8, 8), file_name='recon_comp.png',
                                   exclude_original=False, exclude_recon=False, color_flag = False):
        """
        Generates reconstructions of data through the model.

        Parameters
        ----------
        data : torch.Tensor
            Data to be reconstructed. Shape (N, C, H, W)

        size : tuple of ints
            Size of grid on which reconstructions will be plotted. The number
            of rows should be even, so that upper half contains true data and
            bottom half contains reconstructions

        filename : string
            Name of file in which results are stored.
        """
        if exclude_original and exclude_recon:
            raise Exception('exclude_original and exclude_recon cannot both be True')
        # Plot reconstructions in test mode, i.e. without sampling from latent
        self.model.eval()
        # Pass data through VAE to obtain reconstruction
        with torch.no_grad():
            input_data = data.to(self.device)
            recon_data, _, _ = self.model(input_data)
        self.model.train()

        # Upper half of plot will contain data, bottom half will contain
        # reconstructions of the original image
        num_images = size[0]
        originals = input_data.cpu()
        reconstructions = recon_data.view(-1, *self.model.img_size).cpu()
        # If there are fewer examples given than spaces available in grid,
        # augment with blank images
        num_examples = originals.size()[0]
        if num_images > num_examples:
            blank_images = torch.zeros((num_images - num_examples,) + originals.size()[1:])
            originals = torch.cat([originals, blank_images])
            reconstructions = torch.cat([reconstructions, blank_images])

        if exclude_original:
            comparison = reconstructions
        if exclude_recon:
            comparison = originals
        if not exclude_original and not exclude_recon:
            # Concatenate images and reconstructions
            comparison = torch.cat([originals, reconstructions])

        if self.save_images:
            save_image(comparison.data,
                       filename=file_name,
                       nrow=size[0],
                       pad_value=(1 - get_background(self.dataset)))
        else:
            return comparison


    def generate_samples(self, size=(8, 8), file_name='samples.png'):
        """
        Generates samples from learned distribution by sampling prior and
        decoding.

        size : tuple of ints
        """
        # Get prior samples from latent distribution
        cached_sample_prior = self.latent_traverser.sample_prior
        self.latent_traverser.sample_prior = True
        prior_samples = self.latent_traverser.traverse_grid(size=size)
        self.latent_traverser.sample_prior = cached_sample_prior

        # Map samples through decoder
        generated = self._decode_latents(prior_samples)

        if self.save_images:
            save_image(generated.data, file_name, nrow=size[1], pad_value=(1 - get_background(self.dataset)))
        else:
            return make_grid_img(generated.data,
                                 nrow=size[1],
                                 pad_value=(1 - get_background(self.dataset)))

    def latent_traversal_line(self, idx=None, size=8,
                              file_name='traversal_line.png'):
        """
        Generates an image traversal through a latent dimension.

        Parameters
        ----------
        See viz.latent_traversals.LatentTraverser.traverse_line for parameter
        documentation.
        """
        # Generate latent traversal
        latent_samples = self.latent_traverser.traverse_line(idx=idx,
                                                             size=size)

        # Map samples through decoder
        generated = self._decode_latents(latent_samples)

        if self.save_images:
            save_image(generated.data, 
                       filename=file_name,
                       nrow=size,
                       pad_value=(1 - get_background(self.dataset)))
        else:
            make_grid_img(generated.data,
                          nrow=size,
                          pad_value=(1 - get_background(self.dataset)))

    def latent_traversal_grid(self, idx=None, axis=None, size=(5, 5),
                              file_name='traversal_grid.png'):
        """
        Generates a grid of image traversals through two latent dimensions.

        Parameters
        ----------
        See viz.latent_traversals.LatentTraverser.traverse_grid for parameter
        documentation.
        """
        # Generate latent traversal
        latent_samples = self.latent_traverser.traverse_grid(idx=idx,
                                                             axis=axis,
                                                             size=size)

        # Map samples through decoder
        generated = self._decode_latents(latent_samples)

        if self.save_images:
            save_image(generated.data, file_name, nrow=size[1], pad_value=(1 - get_background(self.dataset)))
        else:
            return make_grid_img(generated.data,
                                 nrow=size[1],
                                 pad_value=(1 - get_background(self.dataset)))

    def prior_traversal(self, sample_latent_space=None, reorder_latent_dims=False, num_increments=8, file_name='prior_traversal.png', nr_rows = 10):
        """ Traverse the latent prior.
            Parameters
            ----------
            sample_latent_space : torch.Tensor or None
                The latent space of a sample which has been processed by the encoder.
                The dimensions are (size, num_latent_dims)
            num_increments : int
                The number of points to include in the traversal of a latent dimension.
            file_name : str
                The name of the output file.
            reorder_latent_dims : bool
                If the latent dimensions should be reordered or not
        """
        decoded_traversal = self.all_latent_traversals(
            sample_latent_space=sample_latent_space,
            size=num_increments
            )

        if reorder_latent_dims:
            # Reshape into the appropriate form
            (num_images, num_channels, image_width, image_height) = decoded_traversal.size()
            num_rows = int(num_images / num_increments)
            decoded_traversal = torch.reshape(decoded_traversal, (num_rows, num_increments, num_channels, image_width, image_height))
            decoded_list = [decoded_traversal[i,:,:,:] for i in range(0,list(decoded_traversal.size())[0])]

            loss_list = read_loss_from_file(os.path.join(self.model_dir, TRAIN_FILE), loss_to_fetch=self.loss_of_interest)
            decoded_traversal = self.reorder(list_to_reorder=decoded_list, reorder_by_list=loss_list)
            decoded_traversal = torch.reshape(decoded_traversal, (num_images, num_channels, image_width, image_height))

        decoded_traversal = decoded_traversal[range(num_increments*nr_rows),:,:,:]

        if self.save_images:
            save_image(
                tensor=decoded_traversal.data,
                filename=file_name,
                nrow=num_increments,
                pad_value=(1 - get_background(self.dataset))
            )
        else:
            return make_grid_img(
                tensor=decoded_traversal.data,
                filename=file_name,
                nrow=num_increments,
                pad_value=(1 - get_background(self.dataset))
                )       


    def all_latent_traversals(self, sample_latent_space=None, size=8):
        """
        Traverses all latent dimensions one by one and plots a grid of images
        where each row corresponds to a latent traversal of one latent
        dimension.
        Parameters
        ----------
        sample_latent_space : torch.Tensor or None
            The latent space of a sample which has been processed by the encoder.
            The dimensions are (size, num_latent_dims)
        size : int
            Number of samples for each latent traversal.
        """

        latent_samples = []
        # Perform line traversal of every latent
        for idx in range(self.model.latent_dim):
            latent_samples.append(self.latent_traverser.traverse_line(idx=idx,
                                                                      size=size,
                                                                      sample_latent_space=sample_latent_space))
        # Decode samples
        decoded_samples = self._decode_latents(torch.cat(latent_samples, dim=0))
        if self.save_images:
            return decoded_samples
        else:
            return make_grid_img(decoded_samples.data,
                                 nrow=size, pad_value=(1 - get_background(self.dataset)))

    def _decode_latents(self, latent_samples):
        """
        Decodes latent samples into images.

        Parameters
        ----------
        latent_samples : torch.autograd.Variable
            Samples from latent distribution. Shape (N, L) where L is dimension
            of latent distribution.
        """
        latent_samples = latent_samples.to(self.device)
        return self.model.decoder(latent_samples).cpu()<|MERGE_RESOLUTION|>--- conflicted
+++ resolved
@@ -55,7 +55,6 @@
         self.loss_of_interest = loss_of_interest
 
     def tensor_gray_scale_to_color(self, input_tensor):
-<<<<<<< HEAD
         """
         Takes a gray scale input tensor and converts it to a color tensor from black to white
 
@@ -64,10 +63,6 @@
         input_tensor : input dim of [:,1,:,:]
 
         """
-=======
-        # input_tensor, consists of gray_scale values and has dimension: latent dim, gray_scale value, x_position, y_position
->>>>>>> 45f65d1f
-
         size_output = list(input_tensor.size())
         size_output[1] = 3
 
@@ -85,7 +80,6 @@
                     output[latent_dim, 2, x_posn, y_posn] = min_color[2] + (max_color[2]-min_color[2])*scale_id
         return output
 
-<<<<<<< HEAD
     def reconstruct_and_traverse(self, reconstruction_data, latent_sweep_data,
                                   latent_order=None, file_name='show-disentanglement.png',
                                   size=8, sample_latent_space=None, base_directory = '',select_prior=False,show_text=False, nr_rows = 10):
@@ -157,8 +151,6 @@
 
         return new_image
 
-=======
->>>>>>> 45f65d1f
     def show_disentanglement_fig2(self, reconstruction_data, latent_sweep_data, heat_map_data,
                                   latent_order=None, heat_map_size=(32, 32), file_name='show-disentanglement.png',
                                   size=8, sample_latent_space=None, base_directory = '',select_prior=False,show_text=False):
